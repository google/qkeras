# Copyright 2019 Google LLC
#
#
# Licensed under the Apache License, Version 2.0 (the "License");
# you may not use this file except in compliance with the License.
# You may obtain a copy of the License at
#
#     http://www.apache.org/licenses/LICENSE-2.0
#
# Unless required by applicable law or agreed to in writing, software
# distributed under the License is distributed on an "AS IS" BASIS,
# WITHOUT WARRANTIES OR CONDITIONS OF ANY KIND, either express or implied.
# See the License for the specific language governing permissions and
# limitations under the License.
# ==============================================================================
from __future__ import absolute_import
from __future__ import division
from __future__ import print_function

import six
import re
import numpy as np
import tensorflow.compat.v2 as tf
import tensorflow.keras.backend as K
from six.moves import range
from tensorflow.keras import initializers
from tensorflow.keras.utils import deserialize_keras_object
from tensorflow.python.framework import smart_cond as tf_utils
from .safe_eval import safe_eval

#
# Library of auxiliary functions
#


def get_weight_scale(quantizer, x=None):
  """Gets the scales of weights for (stochastic_)binary and ternary quantizers.

  Arguments:
    quantizer: A binary or teneray quantizer class.
    x: A weight tensor.  We keep it here for now for backward compatibility.

  Returns:
    Weight scale per channel for binary and ternary
    quantizers with auto or auto_po2 alpha/threshold.
  """
  if hasattr(quantizer, "scale") and quantizer.scale is not None:
    return K.eval(quantizer.scale)
  return 1.0


def _get_integer_bits(min_value,
                      max_value,
                      bits=8,
                      symmetric=False,
                      keep_negative=False,
                      is_clipping=True):
  """Estimates the integer bit(number of bits to the left of the binary point)
  satisfying the input argument constraints.

  Args:
    min_value: A tensor object. Its elements are in float representing the
      minimum values of ranges.
    max_value: A tensor object. Its elements are in float representing the
      maximum values of ranges.
    bits: number of bits to perform quantization.
    symmetric: boolean type. if true, it enforces negative and positive ranges
      to be symmetric.
    keep_negative: boolean type. if true, we do not clip negative numbers.
    is_clipping: boolean type. if true, the min_value and max_value are clipped
      to nearest powers-of-2.

  Returns:
    integer_bits : number of bits to the left of the binary point.
  """
  # Max the min and max values positive if only using positive values
  if not keep_negative:
    min_value = K.maximum(min_value, 0)
    max_value = K.maximum(max_value, 0)

  # The number of bits excluding the sign bit
  unsigned_bits = bits - keep_negative

  # log2 of absolute min_value and max_value
  min_value_log2 = K.log(K.abs(min_value)) / np.log(2.0)
  max_value_log2 = K.log(K.abs(max_value)) / np.log(2.0)

  # Estimate integer_bits
  if is_clipping:
    min_int_bits = tf.math.round(
        tf.where(min_value_log2 > 0, min_value_log2, 0))
    max_int_bits = tf.math.round(
        tf.where(max_value_log2 > 0, max_value_log2, 0))
  else:
    min_int_bits = tf.math.ceil(tf.where(min_value_log2 > 0, min_value_log2, 0))
    max_int_bits = tf.math.ceil(tf.where(max_value_log2 > 0, max_value_log2, 0))
    # Checks max_value is bounded by the maximum positive value of
    # pow(2,integer_bits) - pow(2,-fractional_bits).
    max_value_po2 = pow(2.0, max_int_bits) - pow(
        2.0, K.minimum(max_int_bits - unsigned_bits, 0))
    max_int_bits = tf.where(max_value <= max_value_po2, max_int_bits,
                            max_int_bits + 1)
    if symmetric:
      # Checks min_value is bounded by the minimum negative value of
      # - pow(2,integer_bits) + pow(2,-fractional_bits).
      min_value_po2 = -pow(2.0, min_int_bits) + pow(
          2.0, K.minimum(min_int_bits - unsigned_bits, 0))
      min_int_bits = tf.where(min_value_po2 <= min_value, min_int_bits,
                              min_int_bits + 1)

  # To cover both negative and positive ranges with integer_bits.
  # (For keep_negative=False, min_int_bits is 0.)
  integer_bits = tf.cast(K.maximum(min_int_bits, max_int_bits), dtype=tf.int32)
  # It assumes that integer_bits cannot be greater than unsigned_bits
  integer_bits = K.minimum(unsigned_bits, integer_bits)

  return integer_bits


def _get_scaling_axis(scale_axis, len_axis):
  """Get the axis to perform auto scaling with."""

  if scale_axis is not None:
    axis = list(range(scale_axis))
    axis += list(range(scale_axis+1, len_axis))
  else:
    if K.image_data_format() == "channels_last":
      axis = list(range(len_axis - 1))
    else:
      axis = list(range(1, len_axis))
  return axis


def _get_scale(alpha, x, q, scale_axis=None):
  """Gets scaling factor for scaling the tensor per channel.

  Arguments:
    alpha: A float or string. When it is string, it should be either "auto" or
      "auto_po2", and
       scale = sum(x * q, axis=all but last) / sum(q * q, axis=all but last)
     x: A tensor object. Its elements are in float.
     q: A tensor object. Its elements are in quantized format of x.
     scale_axis: which axis to calculate scale from

  Returns:
    A scaling factor tensor or scala for scaling tensor per channel.
  """

  if isinstance(alpha, six.string_types) and "auto" in alpha:
    assert alpha in ["auto", "auto_po2"]
    # in different tensorflow version (e.g., 2.4)
    # x.shape is a tuple which doesn't have as_list() method
    try:
      x_shape = x.shape.as_list()
    except AttributeError:
      x_shape = list(x.shape)

    len_axis = len(x_shape)
    if len_axis > 1:
      axis = _get_scaling_axis(scale_axis, len_axis)
      qx = K.mean(tf.math.multiply(x, q), axis=axis, keepdims=True)
      qq = K.mean(tf.math.multiply(q, q), axis=axis, keepdims=True)
    else:
      qx = K.mean(x * q, axis=0, keepdims=True)
      qq = K.mean(q * q, axis=0, keepdims=True)
    scale = qx / (qq + K.epsilon())
    if alpha == "auto_po2":
      scale = K.pow(2.0,
                    tf.math.round(K.log(scale + K.epsilon()) / np.log(2.0)))
  elif alpha is None:
    scale = 1.0
  elif isinstance(alpha, np.ndarray):
    scale = alpha
  else:
    scale = float(alpha)
  return scale


def smooth_sigmoid(x):
  """Implements a linear approximation of a sigmoid function."""

  # if we use 2.65 as the clipping point, MSE w.r.t. original sigmoid is
  # smaller than hard_simoid but the arithmetic for it is (x >> 3) +
  # (x >> 4) + 0.5, which is also not bad.

  return tf.keras.backend.clip(0.1875 * x + 0.5, 0.0, 1.0)


def hard_sigmoid(x):
  """Computes hard_sigmoid function that saturates between 0 and 1."""

  return tf.keras.backend.clip(0.5 * x + 0.5, 0.0, 1.0)


def binary_sigmoid(x):
  """Computes binary_sigmoid."""

  return _round_through(hard_sigmoid(x))


# we use a version of approximated sigmoid everywhere in this code.
# we can set it to hard_sigmoid(x) or smooth_sigmoid(x).

_sigmoid = hard_sigmoid


def set_internal_sigmoid(mode):
  """Sets _sigmoid to either real, hard or smooth."""

  global _sigmoid

  if mode not in ["real", "hard", "smooth"]:
    raise ValueError("mode has to be 'hard' or 'smooth'.")

  if mode == "hard":
    _sigmoid = hard_sigmoid
  elif mode == "smooth":
    _sigmoid = smooth_sigmoid
  elif mode == "real":
    _sigmoid = tf.keras.backend.sigmoid


def binary_tanh(x):
  """Computes binary_tanh function that outputs -1 and 1."""
  return 2.0 * binary_sigmoid(x) - 1.0


def hard_tanh(x):
  """Computes hard_tanh function that saturates between -1 and 1."""
  return 2.0 * hard_sigmoid(x) - 1.0


def smooth_tanh(x):
  """Computes smooth_tanh function that saturates between -1 and 1."""
  return 2.0 * smooth_sigmoid(x) - 1.0


def stochastic_round(x, precision=0.5):
  """Performs stochastic rounding to the first decimal point."""
  scale = 1.0 / precision
  scale_x = x * scale
  fraction = scale_x - tf.floor(scale_x)

  result = tf.where(fraction < tf.random.uniform(tf.shape(x)),
                    tf.math.floor(scale_x), tf.math.ceil(scale_x))
  return result / scale


def stochastic_round_po2(x):
  """Performs stochastic rounding for the power of two."""
  # TODO(hzhuang): test stochastic_round_po2 and constraint.
  # because quantizer is applied after constraint.
  y = tf.abs(x)
  eps = tf.keras.backend.epsilon()
  log2 = tf.keras.backend.log(2.0)

  x_log2 = tf.round(tf.keras.backend.log(y + eps) / log2)
  po2 = tf.cast(pow(2.0, tf.cast(x_log2, dtype="float32")), dtype="float32")
  left_val = tf.where(po2 > y, x_log2 - 1, x_log2)
  right_val = tf.where(po2 > y, x_log2, x_log2 + 1)
  # sampling in [2**left_val, 2**right_val].
  minval = 2 ** left_val
  maxval = 2 ** right_val
  val = tf.random.uniform(tf.shape(y), minval=minval, maxval=maxval)
  # use y as a threshold to keep the probabliy [2**left_val, y, 2**right_val]
  # so that the mean value of the sample should be y
  x_po2 = tf.where(y < val, left_val, right_val)
  """
  x_log2 = stochastic_round(tf.keras.backend.log(y + eps) / log2)
  sign = tf.sign(x)
  po2 = (
      tf.sign(x) *
      tf.cast(pow(2.0, tf.cast(x_log2, dtype="float32")), dtype="float32")
  )
  """
  return x_po2


def _round_through(x, use_stochastic_rounding=False, precision=0.5):
  """Rounds x but using straight through estimator.

  We use the trick from [Sergey Ioffe](http://stackoverflow.com/a/36480182).

  Straight through estimator is a biased estimator for the rounding
  operation defined by Hinton"s Coursera Lecture 9c where dL/dx is made
  equal to dL/dy for y = f(x) during gradient computation, where f(x) is
  a non-derivable function. In that case, we assume df/dx = 1 in:

  dL   dL df   dL
  -- = -- -- = --
  dx   df dx   dy

  (https://www.youtube.com/watch?v=LN0xtUuJsEI&list=PLoRl3Ht4JOcdU872GhiYWf6jwrk_SNhz9&index=41)

  Arguments:
    x: tensor to perform round operation with straight through gradient.
    use_stochastic_rounding: if true, we perform stochastic rounding.
    precision: by default we will use 0.5 as precision, but that can overriden
      by the user.

  Returns:
    Rounded tensor.
  """
  if use_stochastic_rounding:
    output = tf_utils.smart_cond(
        K.learning_phase(),
        lambda: x + tf.stop_gradient(-x + stochastic_round(x, precision)),
        lambda: x + tf.stop_gradient(-x + tf.round(x)))
  else:
    output = x + tf.stop_gradient(-x + tf.round(x))
  return output


def _sign_through(x):
  """Computes the sign operation using the straight through estimator."""

  # tf.sign generates -1, 0 or +1, so it should not be used when we attempt
  # to generate -1 and +1.

  k_sign = tf.sign(x)

  return x + tf.stop_gradient(-x + k_sign)


def _ceil_through(x):
  """Computes the ceiling operation using straight through estimator."""

  return x + tf.stop_gradient(-x + tf.ceil(x))


def _floor_through(x):
  """Computes the floor operation using straight through estimator."""

  return x + tf.stop_gradient(-x + tf.floor(x))


def _create_variable_name(attr_name, var_name=None):
  """Creates variable name.
  Arguments:
    attr_name: string. attribute name
    var_name: string. variable name

  Returns:
    string. variable name
  """

  if var_name:
    return var_name + "/" + attr_name

  # This naming scheme is to solve a problem of a layer having more than
  # one quantizer can have multiple qnoise_factor variables with the same
  # name of "qnoise_factor".
  return attr_name + "_" + str(K.get_uid(attr_name))


#
# Activation functions for quantized networks.
#
# Please note some of these functions can be used as well
# as quantizer functions for weights of dense and convolutional
# layers.
#


class BaseQuantizer(tf.Module):
  """Base quantizer

  Defines behavior all quantizers should follow.
  """

  def __init__(self):
    self.built = False

  def build(self, var_name=None, use_variables=False):
    if use_variables:
      if hasattr(self, "qnoise_factor"):
        self.qnoise_factor = tf.Variable(
            lambda: tf.constant(self.qnoise_factor, dtype=tf.float32),
            name=_create_variable_name("qnoise_factor", var_name=var_name),
            dtype=tf.float32,
            trainable=False)
      if hasattr(self, "integer"):
        self.integer = tf.Variable(
            lambda: tf.constant(self.integer, dtype=tf.int32),
            name=_create_variable_name("integer", var_name=var_name),
            dtype=tf.int32,
            trainable=False)
    self.built = True

  def _set_trainable_parameter(self):
    pass

  def update_qnoise_factor(self, qnoise_factor):
    """Update qnoise_factor."""
    if isinstance(self.qnoise_factor, tf.Variable):
      # self.qnoise_factor is a tf.Variable.
      # This is to update self.qnoise_factor during training.
      self.qnoise_factor.assign(qnoise_factor)
    else:
      if isinstance(qnoise_factor, tf.Variable):
        # self.qnoise_factor is a numpy variable, and qnoise_factor is a
        # tf.Variable.
        self.qnoise_factor = qnoise_factor.eval()
      else:
        # self.qnoise_factor and qnoise_factor are numpy variables.
        # This is to set self.qnoise_factor before building
        # (creating tf.Variable) it.
        self.qnoise_factor = qnoise_factor

  # Override not to expose the quantizer variables.
  @property
  def variables(self):
    return ()

  # Override not to expose the quantizer variables.
  @property
  def trainable_variables(self):
    return ()

  # Override not to expose the quantizer variables.
  @property
  def non_trainable_variables(self):
    return ()


class quantized_bits(BaseQuantizer):  # pylint: disable=invalid-name
  """Quantizes the number to a number of bits.

  In general, we want to use a quantization function like:

  a = (pow(2,bits) - 1 - 0) / (max(x) - min(x))
  b = -min(x) * a

  in the equation:

  xq = a x + b

  This requires multiplication, which is undesirable. So, we
  enforce weights to be between -1 and 1 (max(x) = 1 and min(x) = -1),
  and separating the sign from the rest of the number as we make this function
  symmetric, thus resulting in the following approximation.

  1) max(x) = +1, min(x) = -1
  2) max(x) = -min(x)

  a = pow(2,bits-1)
  b = 0

  Finally, just remember that to represent the number with sign, the
  largest representation is -pow(2,bits) to pow(2, bits-1)

  Symmetric and keep_negative allow us to generate numbers that are symmetric
  (same number of negative and positive representations), and numbers that
  are positive.

  Note:
    the behavior of quantized_bits is different than Catapult HLS ac_fixed
    or Vivado HLS ap_fixed. For ac_fixed<word_length, integer_lenth, signed>,
    when signed = true, it is equavlent to
    quantized_bits(word_length, integer_length-1, keep_negative=True)

  Attributes:
    bits: number of bits to perform quantization.
    integer: number of bits to the left of the decimal point.
    symmetric: if true, we will have the same number of values for positive
      and negative numbers.
    alpha: a tensor or None, the scaling factor per channel.
      If None, the scaling factor is 1 for all channels.
    keep_negative: if true, we do not clip negative numbers.
    use_stochastic_rounding: if true, we perform stochastic rounding.
    scale_axis: which axis to calculate scale from
    qnoise_factor: float. a scalar from 0 to 1 that represents the level of
      quantization noise to add. This controls the amount of the quantization
      noise to add to the outputs by changing the weighted sum of
      (1 - qnoise_factor)*unquantized_x + qnoise_factor*quantized_x.
    var_name: String or None. A variable name shared between the tf.Variables
      created in the build function. If None, it is generated automatically.
    use_ste: Bool. Whether to use "straight-through estimator" (STE) method or
        not.
    use_variables: Bool. Whether to make the quantizer variables to be dynamic
      tf.Variables or not.

  Returns:
    Function that computes fixed-point quantization with bits.
  """

  def __init__(self,
               bits=8,
               integer=0,
               symmetric=0,
               keep_negative=True,
               alpha=None,
               use_stochastic_rounding=False,
               scale_axis=None,
               qnoise_factor=1.0,
               var_name=None,
               use_ste=True,
               use_variables=False):
    super(quantized_bits, self).__init__()
    self.bits = bits
    self.integer = integer
    self.symmetric = symmetric
    self.keep_negative = keep_negative
    self.alpha = alpha
    self.use_stochastic_rounding = use_stochastic_rounding
    # "auto*" |-> symmetric
    if isinstance(self.alpha, six.string_types):
      self.symmetric = True
    self.scale = None
    self.scale_axis = scale_axis
    self.qnoise_factor = qnoise_factor
    self.use_ste = use_ste
    self.var_name = var_name
    self.use_variables = use_variables

  def __str__(self):
    # Convert Tensors to printable strings by converting to a numpy array and
    # then using regex to remove brackets when there is only one integer bit
    integer_bits = re.sub(
        r"\[(\d)\]", r"\g<1>",
        str(self.integer.numpy() if isinstance(self.integer, tf.Variable
                                              ) else self.integer))

    flags = [str(self.bits), integer_bits, str(int(self.symmetric))]
    if not self.keep_negative:
      flags.append("keep_negative=False")
    if self.alpha:
      alpha = str(self.alpha)
      if isinstance(self.alpha, six.string_types):
        alpha = "'" + alpha + "'"
      flags.append("alpha=" + alpha)
    if self.use_stochastic_rounding:
      flags.append("use_stochastic_rounding=" +
                   str(int(self.use_stochastic_rounding)))
    return "quantized_bits(" + ",".join(flags) + ")"

  def __call__(self, x):
    """Computes fixedpoint quantization of x."""
    if not self.built:
      self.build(var_name=self.var_name, use_variables=self.use_variables)

    x = K.cast_to_floatx(x)

    # quantized_bits with "1" bit becomes a binary implementation.
    unsigned_bits = self.bits - self.keep_negative
    m = K.cast_to_floatx(pow(2, unsigned_bits))
    m_i = K.cast_to_floatx(K.pow(2, self.integer))

    if self.alpha is None:
      scale = 1.0
    elif isinstance(self.alpha, six.string_types):
      # We only deal with the symmetric case right now.
      assert self.symmetric
      len_axis = len(x.shape)
      if len_axis > 1:
        axis = _get_scaling_axis(self.scale_axis, len_axis)
      else:
        axis = [0]

      x = x / m_i

      # we will use this implementation for the scale for QKeras 0.7
      levels = 2**self.bits - 1
      scale = (K.max(x, axis=axis, keepdims=True) -
               K.min(x, axis=axis, keepdims=True)) / levels
      if "po2" in self.alpha:
        scale = K.pow(2.0,
                      tf.math.round(K.log(scale + K.epsilon()) / np.log(2.0)))
      for _ in range(5):
        v = tf.floor(tf.abs(x) / scale + 0.5)
        mask = v < (levels - 1) / 2
        z = tf.sign(x) * tf.where(mask, v, tf.ones_like(v) * (levels - 1) / 2)
        scale = _get_scale(alpha="auto_po2", x=x, q=z,
                           scale_axis=self.scale_axis)
      # z is an integer number, so we must make the scale * m and z / m
      scale = scale * m

      # we will not use "z" right now because of stochastic_rounding
      # this is still under test.

      # if "new" in self.alpha:
      #  z = z / m
      #  self.scale = scale
      #  return x + tf.stop_gradient(-x + scale * z)
      x = m_i * x
      xq = m_i * z / m
      self.scale = scale
      xq = scale * xq

      if self.use_ste:
        return x + tf.stop_gradient(self.qnoise_factor * (-x + xq))
      else:
        return (1 - self.qnoise_factor) * x + tf.stop_gradient(
            self.qnoise_factor * xq)

    else:
      scale = self.alpha

    # quantized_bits with "1" bit becomes a binary implementation.
    if unsigned_bits > 0:
      p = x * m / m_i
      xq = m_i * tf.keras.backend.clip(
          _round_through(p, self.use_stochastic_rounding, precision=1.0),
          self.keep_negative  * (-m + self.symmetric), m - 1) / m
    else:
      xq = tf.sign(x)
      xq += (1.0 - tf.abs(xq))
      if not self.keep_negative:
        xq = (xq + 1.0) / 2.0

    self.scale = scale
    xq = scale * xq

    if self.use_ste:
      return x + tf.stop_gradient(self.qnoise_factor * (-x + xq))
    else:
      return (1 - self.qnoise_factor) * x + tf.stop_gradient(
          self.qnoise_factor * xq)

  def _set_trainable_parameter(self):
    if self.alpha is None:
      self.alpha = "auto_po2"
      self.symmetric = True

  def max(self):
    """Get maximum value that quantized_bits class can represent."""
    unsigned_bits = self.bits - self.keep_negative
    if unsigned_bits > 0:
      return max(
          1.0,
          np.array(
              K.pow(2., K.cast(self.integer, dtype="float32")),
              dtype="float32"))
    else:
      return 1.0

  def min(self):
    """Get minimum value that quantized_bits class can represent."""
    if not self.keep_negative:
      return 0.0
    unsigned_bits = self.bits - self.keep_negative
    if unsigned_bits > 0:
      return -max(
          1.0,
          np.array(
              K.pow(2, K.cast(self.integer, dtype="float32")), dtype="float32"))
    else:
      return -1.0

  def range(self):
    """Returns a list of all values that quantized_bits can represent
    ordered by their binary representation ascending."""
    assert self.symmetric == 0
    assert self.keep_negative
    assert self.alpha is None or self.alpha == 1.0

    x = np.asarray(range(2**self.bits), dtype=np.float32)
    p_and_n = np.where(x >= 2**(self.bits - 1),
                       (x - 2**(self.bits - 1)) - 2**(self.bits - 1), x)
    return p_and_n * np.array(
        K.pow(2.0, -self.bits + K.cast(self.integer, dtype="float32") + 1),
        dtype="float32")

  @classmethod
  def from_config(cls, config):
    return cls(**config)

  def get_config(self):
    config = {
        "bits":
            self.bits,
        "integer":
            self.integer.numpy()
            if isinstance(self.integer, tf.Variable) else self.integer,
        "symmetric":
            self.symmetric,
        "alpha":
            self.alpha,
        "keep_negative":
            self.keep_negative,
        "use_stochastic_rounding":
            self.use_stochastic_rounding,
        "qnoise_factor":
            self.qnoise_factor.numpy() if isinstance(
                self.qnoise_factor, tf.Variable) else self.qnoise_factor
    }
    return config


class bernoulli(BaseQuantizer):  # pylint: disable=invalid-name
  """Computes a Bernoulli sample with probability sigmoid(x).

  This computation uses ST approximation.

  To do that, we compute sigmoid(x) and a random sample z ~ U[0,1]. As
  p in [0,1] and z in [0,1], p - z in [-1,1]. However, -1 will
  never appear because to get -1 we would need sigmoid(-inf) - z == 1.
  As a result, the range will be in practical terms [0,1].

  The noise introduced by z can be seen as a regularizer to the weights W of
  y = Wx as y = Wx + Wz for some noise z with mean mu(z) and var(z). As a
  result, W**2 var(z) to the variance of y, which has the same effect as a
  regularizer on L2 with lambda = var(z), as presented in Hinton"s Coursera
  Lecture 9c.

  Remember that E[dL/dy] = E[dL/dx] once we add stochastic sampling.

  Attributes:
    alpha: allows one to specify multiplicative factor for number generation
      of "auto" or "auto_po2".
    temperature: amplifier factor for sigmoid function, making stochastic
      less stochastic as it moves away from 0.
    use_real_sigmoid: use real sigmoid for probability.

  Returns:
    Computation of round with stochastic sampling with straight through
    gradient.
  """

  def __init__(self, alpha=None, temperature=6.0, use_real_sigmoid=True):
    super(bernoulli, self).__init__()
    self.alpha = alpha
    self.bits = 1
    self.temperature = temperature
    self.use_real_sigmoid = use_real_sigmoid
    self.default_alpha = 1.0
    self.scale = None

  def __str__(self):
    flags = []
    if self.alpha is not None:
      alpha = str(self.alpha)
      if isinstance(self.alpha, six.string_types):
        alpha = "'" + alpha + "'"
      flags.append("alpha=" + alpha)
    if self.temperature != 6.0:
      flags.append("temperature=" + str(self.temperature))
    if not self.use_real_sigmoid:
      flags.append("use_real_sigmoid=" + str(int(self.use_real_sigmoid)))
    return "bernoulli(" + ",".join(flags) + ")"

  def __call__(self, x):
    if isinstance(self.alpha, six.string_types):
      assert self.alpha in ["auto", "auto_po2"]

    if isinstance(self.alpha, six.string_types):
      len_axis = len(x.shape)

      if len_axis > 1:
        if K.image_data_format() == "channels_last":
          axis = list(range(len_axis - 1))
        else:
          axis = list(range(1, len_axis))
      else:
        axis = [0]

      std = K.std(x, axis=axis, keepdims=True) + K.epsilon()
    else:
      std = 1.0

    if self.use_real_sigmoid:
      p = tf.keras.backend.sigmoid(self.temperature * x / std)
    else:
      p = _sigmoid(self.temperature * x/std)
    r = tf.random.uniform(tf.shape(x))
    q = tf.sign(p - r)
    q += (1.0 - tf.abs(q))
    q = (q + 1.0) / 2.0

    q_non_stochastic = tf.sign(x)
    q_non_stochastic += (1.0 - tf.abs(q_non_stochastic))
    q_non_stochastic = (q_non_stochastic + 1.0) / 2.0

    # if we use non stochastic binary to compute alpha,
    # this function seems to behave better
    scale = _get_scale(self.alpha, x, q_non_stochastic)
    self.scale = scale
    return x + tf.stop_gradient(-x + scale * q)

  def _set_trainable_parameter(self):
    if self.alpha is None:
      self.alpha = "auto_po2"

  def max(self):
    """Get the maximum value bernoulli class can represent."""
    if self.alpha is None or isinstance(self.alpha, six.string_types):
      return 1.0
    else:
      return max(1.0, self.alpha)

  def min(self):
    """Get the minimum value bernoulli class can represent."""
    return 0.0

  @classmethod
  def from_config(cls, config):
    return cls(**config)

  def get_config(self):
    config = {"alpha": self.alpha}
    return config


class ternary(BaseQuantizer):  # pylint: disable=invalid-name
  """Computes an activation function returning -alpha, 0 or +alpha.

  Right now we assume two type of behavior. For parameters, we should
  have alpha, threshold and stochastic rounding on. For activations,
  alpha and threshold should be floating point numbers, and stochastic
  rounding should be off.

  Attributes:
    x: tensor to perform sign opertion with stochastic sampling.
    bits: number of bits to perform quantization.
    alpha: ternary is -alpha or +alpha. Alpha can be "auto" or "auto_po2".
    threshold: threshold to apply "dropout" or dead band (0 value). If "auto"
      is specified, we will compute it per output layer.
    use_stochastic_rounding: if true, we perform stochastic rounding.

  Returns:
    Computation of sign within the threshold.
  """

  def __init__(self, alpha=None, threshold=None, use_stochastic_rounding=False,
               number_of_unrolls=5):
    super(ternary, self).__init__()
    self.bits = 2
    self.alpha = alpha
    self.threshold = threshold
    self.use_stochastic_rounding = use_stochastic_rounding
    self.default_alpha = 1.0
    self.default_threshold = 0.33
    self.number_of_unrolls = number_of_unrolls
    self.scale = None

  def __str__(self):
    flags = []
    if self.alpha is not None:
      alpha = str(self.alpha)
      if isinstance(self.alpha, six.string_types):
        alpha = "'" + alpha + "'"
      flags.append("alpha=" + alpha)
    if self.threshold is not None:
      flags.append("threshold=" + str(self.threshold))
    if self.use_stochastic_rounding:
      flags.append(
          "use_stochastic_rounding=" + str(int(self.use_stochastic_rounding)))
    if self.number_of_unrolls != 5:
      flags.append(
          "number_of_unrolls=" + str(int(self.number_of_unrolls)))
    return "ternary(" + ",".join(flags) + ")"

  def __call__(self, x):
    if isinstance(self.alpha, six.string_types):
      # parameters
      assert self.alpha in ["auto", "auto_po2"]
      assert self.threshold is None
    else:
      # activations
      assert not self.use_stochastic_rounding
      assert not isinstance(self.threshold, six.string_types)

    if self.alpha is None or isinstance(self.alpha, six.string_types):
      scale = 1.0
    elif isinstance(self.alpha, np.ndarray):
      scale = self.alpha
    else:
      scale = float(self.alpha)

    # This is an approximiation from https://arxiv.org/abs/1605.04711
    # We consider channels_last only for now.
    if isinstance(self.alpha, six.string_types):
      # It is for parameters
      # first, compute which asix corresponds to the channels.
      # TODO(hzhuang): support channels_first
      try:
        len_axis = len(x.shape.as_list())
      except AttributeError:
        len_axis = len(list(x.shape))

      if len_axis == 1:
        axis = None
      elif K.image_data_format() == "channels_last":
        axis = list(range(len_axis - 1))
      else:
        axis = list(range(1, len_axis))

      # This approximation is exact if x ~ U[-m, m]. For x ~ N(0, m)
      # we need to iterate a few times before we can coverge
      m = K.max(tf.abs(x), axis=axis, keepdims=True)
      scale = 2 * m / 3.0
      if "po2" in self.alpha:
        scale = K.pow(2.0,
                      tf.math.round(K.log(scale + K.epsilon()) / np.log(2.0)))

      for _ in range(self.number_of_unrolls):
        thres = scale / 2.0
        # once we scale the number precision == 0.33 works
        # well for Uniform and Normal distribution of input
        v = scale * _round_through(
            x / scale,
            use_stochastic_rounding=self.use_stochastic_rounding,
            precision=1. / 3.)
        q = K.cast(tf.abs(v) >= thres, K.floatx()) * tf.sign(x)
        scale = _get_scale(self.alpha, x, q)
    else:
      if self.threshold is None:
        thres = self.default_threshold
      else:
        thres = self.threshold
      q = K.cast(tf.abs(x) >= thres, K.floatx()) * tf.sign(x)

    # ternary ranges from -1 to +1, so we use tanh(x) to be a differentiable
    # version of that.
    if self.alpha is None:
      x = K.tanh(x)

    self.scale = scale
    return x + tf.stop_gradient(-x + scale * q)

  def _set_trainable_parameter(self):
    if self.alpha is None:
      self.alpha = "auto_po2"

  def max(self):
    """Get the maximum value that ternary can respresent."""
    if self.alpha is None or isinstance(self.alpha, six.string_types):
      return 1.0
    else:
      return max(1.0, self.alpha)

  def min(self):
    """Get the minimum value that ternary can respresent."""
    if self.alpha is None or isinstance(self.alpha, six.string_types):
      return -1.0
    else:
      return -max(1.0, self.alpha)

  @classmethod
  def from_config(cls, config):
    return cls(**config)

  def get_config(self):
    config = {
        "alpha": self.alpha,
        "threshold": self.threshold,
        "use_stochastic_rounding": self.use_stochastic_rounding,
        "number_of_unrolls": self.number_of_unrolls
    }
    return config


class stochastic_ternary(ternary):  # pylint: disable=invalid-name
  """Computes a stochastic activation function returning -alpha, 0 or +alpha.

  Computes straight-through approximation using random sampling to make
  E[dL/dy] = E[dL/dx], and computing the sign function. See explanation above.

  Attributes:
    x: tensor to perform sign opertion with stochastic sampling.
    bits: number of bits to perform quantization.
    alpha: ternary is -alpha or +alpha, or "auto" or "auto_po2".
    threshold: (1-threshold) specifies the spread of the +1 and -1 values.
    temperature: amplifier factor for sigmoid function, making stochastic
      less stochastic as it moves away from 0.
    use_real_sigmoid: use real sigmoid for probability.
    number_of_unrolls: number of times we iterate between scale and threshold.

  Returns:
    Computation of sign with stochastic sampling with straight through gradient.
  """

  def __init__(self, alpha=None, threshold=None, temperature=8.0,
               use_real_sigmoid=True, number_of_unrolls=5):
    super(stochastic_ternary, self).__init__(
      alpha=alpha,
      threshold=threshold,
      number_of_unrolls=number_of_unrolls)

    self.bits = 2
    self.alpha = alpha
    self.threshold = threshold
    assert threshold != 1.0
    self.default_alpha = 1.0
    self.default_threshold = 0.33
    self.temperature = temperature
    self.use_real_sigmoid = use_real_sigmoid
    self.number_of_unrolls = number_of_unrolls
    self.scale = None

  def __str__(self):
    flags = []
    if self.alpha is not None:
      alpha = str(self.alpha)
      if isinstance(self.alpha, six.string_types):
        alpha = "'" + alpha + "'"
      flags.append("alpha=" + alpha)
    if self.threshold is not None:
      flags.append("threshold=" + str(self.threshold))
    if self.temperature != 8.0:
      flags.append("temperature=" + str(self.temperature))
    if not self.use_real_sigmoid:
      flags.append("use_real_sigmoid=0")
    if self.number_of_unrolls != 5:
      flags.append("number_of_unrolls=" + str(self.number_of_unrolls))
    return "stochastic_ternary(" + ",".join(flags) + ")"

  def __call__(self, x):
    def stochastic_output():
      # right now we only accept alpha = "auto" or "auto_po2"

      assert isinstance(self.alpha, six.string_types)
      assert self.alpha in ["auto", "auto_po2"]

      if self.alpha is None:
        scale = self.default_alpha
      elif isinstance(self.alpha, six.string_types):
        scale = 1.0
        assert self.alpha in ["auto", "auto_po2"]
      else:
        assert self.alpha >= 0.0
        scale = float(self.alpha)

      len_axis = len(x.shape)
      if len_axis > 1:
        if K.image_data_format() == "channels_last":
          axis = list(range(len_axis - 1))
        else:
          axis = list(range(1, len_axis))
      else:
        axis = [0]

      x_std = K.std(x, axis=axis, keepdims=True)

      m = K.max(tf.abs(x), axis=axis, keepdims=True)
      scale = 2.*m/3.
      if self.alpha == "auto_po2":
        scale = K.pow(2.0,
                      tf.math.round(K.log(scale + K.epsilon()) / np.log(2.0)))
      for _ in range(self.number_of_unrolls):
        T = scale / 2.0
        q_ns = K.cast(tf.abs(x) >= T, K.floatx()) * K.sign(x)
        scale = _get_scale(self.alpha, x, q_ns)

      x_norm = x / (x_std + K.epsilon())
      T = scale / (2.0 * (x_std + K.epsilon()))

      if self.use_real_sigmoid:
        p0 = tf.keras.backend.sigmoid(self.temperature * (x_norm - T))
        p1 = tf.keras.backend.sigmoid(self.temperature * (x_norm + T))
      else:
        p0 = _sigmoid(self.temperature * (x_norm - T))
        p1 = _sigmoid(self.temperature * (x_norm + T))
      r0 = tf.random.uniform(tf.shape(p0))
      r1 = tf.random.uniform(tf.shape(p1))
      q0 = tf.sign(p0 - r0)
      q0 += (1.0 - tf.abs(q0))
      q1 = tf.sign(p1 - r1)
      q1 += (1.0 - tf.abs(q1))

      q = (q0 + q1) / 2.0
      self.scale = scale
      return x + tf.stop_gradient(-x + scale * q)

    output = tf_utils.smart_cond(
        K.learning_phase(),
        stochastic_output,
        lambda: ternary.__call__(self, x))
    return output

  def _set_trainable_parameter(self):
    if self.alpha is None:
      self.alpha = "auto_po2"

  def max(self):
    """Get the maximum value that stochastic_ternary can respresent."""
    if self.alpha is None or isinstance(self.alpha, six.string_types):
      return 1.0
    else:
      return max(1.0, self.alpha)

  def min(self):
    """Get the minimum value that stochastic_ternary can respresent."""
    if self.alpha is None or isinstance(self.alpha, six.string_types):
      return -1.0
    else:
      return -max(1.0, self.alpha)

  @classmethod
  def from_config(cls, config):
    return cls(**config)

  def get_config(self):
    config = {
        "alpha": self.alpha,
        "threshold": self.threshold,
        "temperature": self.temperature,
        "use_real_sigmoid": self.use_real_sigmoid,
        "number_of_unrolls": self.number_of_unrolls
    }
    return config


class binary(BaseQuantizer):  # pylint: disable=invalid-name
  """Computes the sign(x) returning a value between -alpha and alpha.

  Although we cannot guarantee E[dL/dy] = E[dL/dx] if we do not use the
  stochastic sampling, we still use the ST approximation.

  Modified from original binary to match QNN implementation.

  Attributes:
    x: tensor to perform sign_through.
    bits: number of bits to perform quantization.
    use_01: if True, return {0,1} instead of {-1,+1}.
    alpha: binary is -alpha or +alpha, or "auto", "auto_po2" to compute
      automatically.
    use_stochastic_rounding: if true, we perform stochastic rounding.

  Returns:
    Computation of sign operation with straight through gradient.
  """

  def __init__(self, use_01=False, alpha=None, use_stochastic_rounding=False):
    super(binary, self).__init__()
    self.use_01 = use_01
    self.bits = 1
    self.alpha = alpha
    self.use_stochastic_rounding = use_stochastic_rounding
    self.default_alpha = 1.0
    self.scale = None

  def __str__(self):
    flags = []
    if self.use_01:
      flags.append("use_01=" + str(int(self.use_01)))
    if self.alpha is not None:
      alpha = str(self.alpha)
      if isinstance(self.alpha, six.string_types):
        alpha = "'" + alpha + "'"
      flags.append("alpha=" + alpha)
    if self.use_stochastic_rounding:
      flags.append(
          "use_stochastic_rounding=" + str(self.use_stochastic_rounding))
    return "binary(" + ",".join(flags) + ")"

  def __call__(self, x):
    if isinstance(self.alpha, six.string_types):
      assert self.alpha in ["auto", "auto_po2"]
    if self.alpha is None:
      scale = self.default_alpha
    elif isinstance(self.alpha, six.string_types):
      scale = 1.0
    elif isinstance(self.alpha, np.ndarray):
      scale = self.alpha
    else:
      scale = float(self.alpha)

    if self.use_stochastic_rounding:
      try:
        len_axis = len(x.shape.as_list())
      except AttributeError:
        len_axis = len(list(x.shape))
      if len_axis == 1:
        axis = None
      elif K.image_data_format() == "channels_last":
        axis = list(range(len_axis - 1))
      else:
        axis = list(range(1, len_axis))

      # if stochastic_round is through, we need to scale
      # number so that the precision is small enough.
      # This is especially important if range of x is very
      # small, which occurs during initialization of weights.
      m = K.max(tf.abs(x), axis=axis, keepdims=True)
      m = tf.where(m > 1.0, tf.ones_like(m), m)
      f = 2 * m

      x = tf_utils.smart_cond(
          K.learning_phase(),
          lambda: f * _round_through(
              x / f, use_stochastic_rounding=True, precision=0.125),
          lambda: x)

    k_sign = tf.sign(x)
    if self.use_stochastic_rounding:
      # in inference, we use a biased "1" for stochastic rounding right now
      k_sign += (1.0 - tf.abs(k_sign)) * tf_utils.smart_cond(
          K.learning_phase(),
          lambda: 2.0 * tf.round(tf.random.uniform(tf.shape(x))) - 1.0,
          lambda: tf.ones_like(tf.shape(x), dtype=K.floatx()))
      # if something still remains, just make it positive for now.
    k_sign += (1.0 - tf.abs(k_sign))
    if self.use_01:
      k_sign = (k_sign + 1.0) / 2.0

    # approximate binary by tanh(x) as it has limited range between -1 and +1.
    if self.alpha is None:
      x = K.tanh(x)

    scale = _get_scale(self.alpha, x, k_sign)
    self.scale = scale
    return x + tf.stop_gradient(-x + scale * k_sign)

  def _set_trainable_parameter(self):
    if self.alpha is None:
      self.alpha = "auto_po2"

  def max(self):
    """Get maximum value that binary class can respresent."""
    if self.alpha is None or isinstance(self.alpha, six.string_types):
      return 1.0
    else:
      return max(1.0, self.alpha)

  def min(self):
    """Get minimum value that binary class can respresent."""
    if self.use_01:
      return 0.0
    elif self.alpha is None or isinstance(self.alpha, six.string_types):
      return -1.0
    else:
      return -max(1.0, self.alpha)

  @classmethod
  def from_config(cls, config):
    return cls(**config)

  def get_config(self):
    config = {
        "use_01": self.use_01,
        "alpha": self.alpha,
        "use_stochastic_rounding": self.use_stochastic_rounding
    }
    return config


class stochastic_binary(binary):  # pylint: disable=invalid-name
  """Computes a stochastic activation function returning -alpha or +alpha.

  Computes straight-through approximation using random sampling to make
  E[dL/dy] = E[dL/dx], and computing the sign function. See explanation above.

  Attributes:
    x: tensor to perform sign opertion with stochastic sampling.
    alpha: binary is -alpha or +alpha, or "auto" or "auto_po2".
    bits: number of bits to perform quantization.
    temperature: amplifier factor for sigmoid function, making stochastic
        behavior less stochastic as it moves away from 0.
    use_real_sigmoid: use real sigmoid from tensorflow for probablity.

  Returns:
    Computation of sign with stochastic sampling with straight through gradient.
  """

  def __init__(self, alpha=None, temperature=6.0, use_real_sigmoid=True):
    super(stochastic_binary, self).__init__(alpha=alpha)
    self.alpha = alpha
    self.bits = 1
    self.temperature = temperature
    self.use_real_sigmoid = use_real_sigmoid
    self.default_alpha = 1.0
    self.scale = None

  def __str__(self):
    flags = []
    if self.alpha is not None:
      alpha = str(self.alpha)
      if isinstance(self.alpha, six.string_types):
        alpha = "'" + alpha + "'"
      flags.append("alpha=" + alpha)
    if self.temperature != 6.0:
      flags.append("temperature=" + str(self.temperature))
    if not self.use_real_sigmoid:
      flags.append("use_real_sigmoid=" + str(int(self.use_real_sigmoid)))
    return "stochastic_binary(" + ",".join(flags) + ")"

  def __call__(self, x):
    def stochastic_output():
      if isinstance(self.alpha, six.string_types):
        assert self.alpha in ["auto", "auto_po2"]
        len_axis = len(x.shape)
        if len_axis > 1:
          if K.image_data_format() == "channels_last":
            axis = list(range(len_axis - 1))
          else:
            axis = list(range(1, len_axis))
        else:
          axis = [0]
        std = K.std(x, axis=axis, keepdims=True) + K.epsilon()
      else:
        std = 1.0

      if self.use_real_sigmoid:
        p = tf.keras.backend.sigmoid(self.temperature * x / std)
      else:
        p = _sigmoid(self.temperature * x / std)

      r = tf.random.uniform(tf.shape(x))
      q = tf.sign(p - r)
      q += (1.0 - tf.abs(q))
      q_non_stochastic = tf.sign(x)
      q_non_stochastic += (1.0 - tf.abs(q_non_stochastic))
      scale = _get_scale(self.alpha, x, q_non_stochastic)
      self.scale = scale
      return x + tf.stop_gradient(-x + scale * q)

    output = tf_utils.smart_cond(
        K.learning_phase(), stochastic_output, lambda: binary.__call__(self, x))
    return output

  def _set_trainable_parameter(self):
    if self.alpha is None:
      self.alpha = "auto_po2"

  def max(self):
    """Get the maximum value that stochastic_binary can respresent."""
    if self.alpha is None or isinstance(self.alpha, six.string_types):
      return 1.0
    else:
      return max(1.0, self.alpha)

  def min(self):
    """Get the minimum value that stochastic_binary can respresent."""
    if self.alpha is None or isinstance(self.alpha, six.string_types):
      return -1.0
    else:
      return -max(1.0, self.alpha)

  @classmethod
  def from_config(cls, config):
    return cls(**config)

  def get_config(self):
    config = {
        "alpha": self.alpha,
        "temperature": self.temperature,
        "use_real_sigmoid": self.use_real_sigmoid,
    }
    return config


class quantized_relu(BaseQuantizer):  # pylint: disable=invalid-name
  """Computes a quantized relu to a number of bits.

  Modified from:

  [https://github.com/BertMoons/QuantizedNeuralNetworks-Keras-Tensorflow]

  Assume h(x) = +1 with p = sigmoid(x), -1 otherwise, the expected value of
  h(x) is:

  E[h(x)] = +1 P(p <= sigmoid(x)) - 1 P(p > sigmoid(x))
          = +1 P(p <= sigmoid(x)) - 1 ( 1 - P(p <= sigmoid(x)) )
          = 2 P(p <= sigmoid(x)) - 1
          = 2 sigmoid(x) - 1, if p is sampled from a uniform distribution U[0,1]

  If use_sigmoid is 0, we just keep the positive numbers up to
  2**integer * (1 - 2**(-bits)) instead of normalizing them, which is easier
  to implement in hardware.

  Attributes:
    bits: number of bits to perform quantization.
    integer: number of bits to the left of the decimal point.
    use_sigmoid: if true, we apply sigmoid to input to normalize it.
    negative_slope: slope when activation < 0, needs to be power of 2.
    use_stochastic_rounding: if true, we perform stochastic rounding.
    relu_upper_bound: A float representing an upper bound of the unquantized
      relu. If None, we apply relu without the upper bound when
      "is_quantized_clip" is set to false (true by default).
      Note: The quantized relu uses the quantization parameters (bits and
      integer) to upper bound. So it is important to set relu_upper_bound
      appropriately to the quantization parameters. "is_quantized_clip"
      has precedence over "relu_upper_bound" for backward compatibility.
    is_quantized_clip: A boolean representing whether the inputs are clipped to
      the maximum value represented by the quantization parameters. This
      parameter is deprecated, and the default is set to True for backwards
      compatibility. Users are encouraged to use "relu_upper_bound" instead.
    qnoise_factor: float. a scalar from 0 to 1 that represents the level of
      quantization noise to add. This controls the amount of the quantization
      noise to add to the outputs by changing the weighted sum of
      (1 - qnoise_factor)*unquantized_x + qnoise_factor*quantized_x.
    var_name: String or None. A variable name shared between the tf.Variables
      created in the build function. If None, it is generated automatically.
    use_ste: Bool. Whether to use "straight-through estimator" (STE) method or
        not.
    use_variables: Bool. Whether to make the quantizer variables to be dynamic
      tf.Variables or not.

  Returns:
    Function that performs relu + quantization to bits >= 0.
  """

  def __init__(self,
               bits=8,
               integer=0,
               use_sigmoid=0,
               negative_slope=0.0,
               use_stochastic_rounding=False,
               relu_upper_bound=None,
               is_quantized_clip=True,
               qnoise_factor=1.0,
               var_name=None,
               use_ste=True,
               use_variables=False):
    super(quantized_relu, self).__init__()
    self.bits = bits
    self.integer = integer
    self.use_sigmoid = use_sigmoid
    self.negative_slope = negative_slope
    self.use_stochastic_rounding = use_stochastic_rounding
    self.relu_upper_bound = relu_upper_bound
    self.is_quantized_clip = is_quantized_clip
    self.qnoise_factor = qnoise_factor
    self.use_ste = use_ste
    assert negative_slope >= 0.0
    if negative_slope != 0.0:
      assert np.mod(np.log2(negative_slope), 1) == 0
    self.var_name = var_name
    self.use_variables = use_variables

  def __str__(self):
    # Convert Tensors to printable strings by converting to a numpy array and
    # then using regex to remove brackets when there is only one integer bit
    integer_bits = re.sub(
        r"\[(\d)\]", r"\g<1>",
        str(self.integer.numpy() if isinstance(self.integer, tf.Variable
                                              ) else self.integer))

    flags = [str(self.bits), integer_bits]
    if self.use_sigmoid or self.use_stochastic_rounding:
      flags.append(str(int(self.use_sigmoid)))
    if self.negative_slope:
      flags.append(str(self.negative_slope))
    if self.use_stochastic_rounding:
      flags.append(str(int(self.use_stochastic_rounding)))
    return "quantized_relu(" + ",".join(flags) + ")"

  def __call__(self, x):
    if not self.built:
      self.build(var_name=self.var_name, use_variables=self.use_variables)

    non_sign_bits = self.bits - (self.negative_slope != 0.0)
    x = K.cast(x, dtype="float32")
    m = K.cast(K.pow(2, non_sign_bits), dtype="float32")
    m_i = K.cast(K.pow(2, self.integer), dtype="float32")

    # is_quantized_clip has precedence over relu_upper_bound for backward
    # compatibility.
    if self.is_quantized_clip:
      m_f = K.cast(
          K.pow(
              tf.constant(2., tf.float32),
              K.cast(self.integer, dtype="float32") - non_sign_bits),
          dtype="float32")
      x_u = tf.where(x <= m_i - m_f, K.relu(x, alpha=self.negative_slope),
                     tf.ones_like(x) * (m_i - m_f))
    elif self.relu_upper_bound is not None:
      x_u = tf.where(x <= self.relu_upper_bound,
                     K.relu(x, alpha=self.negative_slope),
                     tf.ones_like(x) * self.relu_upper_bound)
    else:
      x_u = K.relu(x, alpha=self.negative_slope)

    if self.use_sigmoid:
      p = _sigmoid(x / m_i) * m
      xq = m_i * tf.keras.backend.clip(
          2.0 * (_round_through(p, self.use_stochastic_rounding) / m) - 1.0,
          0.0, 1.0 - 1.0 / m)
      if self.negative_slope > 0:
        neg_factor = 1 / (self.negative_slope * m)
        xq = xq + m_i * self.negative_slope * tf.keras.backend.clip(
            2.0 * (_round_through(p * self.negative_slope,
                                  self.use_stochastic_rounding) * neg_factor) -
            1.0, -1.0, 0.0)
    else:
      p = x * m / m_i
      xq = m_i * tf.keras.backend.clip(
          _round_through(p, self.use_stochastic_rounding) / m, 0.0,
          1.0 - 1.0 / m)
      if self.negative_slope > 0:
        neg_factor = 1 / (self.negative_slope * m)
        xq = xq + m_i * self.negative_slope * (
            tf.keras.backend.clip(
                _round_through(p * self.negative_slope,
                               self.use_stochastic_rounding) * neg_factor, -1.0,
                0.0))

    if self.use_ste:
      return x_u + tf.stop_gradient(self.qnoise_factor * (-x_u + xq))
    else:
      return (1 - self.qnoise_factor) * x_u + tf.stop_gradient(
          self.qnoise_factor * xq)

  def max(self):
    """Get the maximum value that quantized_relu can represent."""
    unsigned_bits = self.bits - (self.negative_slope != 0.0)

    if unsigned_bits > 0:
      return max(
          1.0,
          np.array(
              K.pow(2.0, K.cast(self.integer, dtype="float32")),
              dtype="float32"))
    else:
      return 1.0

  def min(self):
    """Get the minimum value that quantized_relu can represent."""
    if self.negative_slope == 0.0:
      return 0.0

    unsigned_bits = self.bits - 1
    if unsigned_bits > 0:
      return min(
          -0.0, -self.negative_slope * np.array(
              K.pow(2.0, K.cast(self.integer, dtype="float32")),
              dtype="float32"))
    else:
      return -1.0

  def range(self):
    """Returns a list of all values that quantized_relu can represent

      ordered by their binary representation ascending.
    """
    assert self.use_sigmoid == 0  # current unsupported
    assert self.negative_slope == 0  # # unsupported unsupported
    x = np.asarray(range(2**self.bits))
    return x * np.array(
        K.pow(2.0, -self.bits + K.cast(self.integer, dtype="float32")),
        dtype="float32")

  @classmethod
  def from_config(cls, config):
    return cls(**config)

  def get_config(self):
    config = {
        "bits":
            self.bits,
        "integer":
            self.integer.numpy() if isinstance(self.integer, tf.Variable) else
            self.integer,
        "use_sigmoid":
            self.use_sigmoid,
        "negative_slope":
            self.negative_slope,
        "use_stochastic_rounding":
            self.use_stochastic_rounding,
        "relu_upper_bound":
            self.relu_upper_bound,
        "qnoise_factor":
            self.qnoise_factor.numpy() if isinstance(
                self.qnoise_factor, tf.Variable) else self.qnoise_factor
    }
    return config




class quantized_ulaw(BaseQuantizer):  # pylint: disable=invalid-name
  """Computes a u-law quantization.

  Attributes:
    bits: number of bits to perform quantization.
    integer: number of bits to the left of the decimal point.
    symmetric: if true, we will have the same number of values for positive
      and negative numbers.
    u: parameter of u-law

  Returns:
    Function that performs ulaw + quantization to bits in the range -1.0 to 1.0.
  """

  def __init__(self, bits=8, integer=0, symmetric=0, u=255.0):
    super(quantized_ulaw, self).__init__()
    self.bits = bits
    self.integer = integer
    self.symmetric = symmetric
    self.u = u

  def __str__(self):
    flags = [str(self.bits), str(self.integer)]
    if self.symmetric or self.u != 255.0:
      flags.append(str(int(self.symmetric)))
    if self.u != 255.0:
      flags.append(str(self.u))
    return "quantized_ulaw(" + ",".join(flags) + ")"

  def __call__(self, x):
    non_sign_bits = self.bits - 1
    m = pow(2, non_sign_bits)
    m_i = pow(2, self.integer)
    p = _sigmoid(x / m_i) * m
    rp = 2.0 * (_round_through(p) / m) - 1.0
    u_law_p = tf.sign(rp) * tf.keras.backend.log(
        1 + self.u * tf.abs(rp)) / tf.keras.backend.log(1 + self.u)
    xq = m_i * tf.keras.backend.clip(u_law_p, -1.0 +
                                     (1.0 * self.symmetric) / m, 1.0 - 1.0 / m)
    return xq

  def max(self):
    """Get the maximum value that quantized_ulaw can represent."""
    unsigned_bits = self.bits - 1

    if unsigned_bits > 0:
      return max(1.0, np.power(2.0, self.integer))
    else:
      return 1.0

  def min(self):
    """Get the minimum value that quantized_ulaw can represent."""
    unsigned_bits = self.bits - 1

    if unsigned_bits > 0:
      return -max(1.0, np.power(2.0, self.integer))
    else:
      return -1.0

  @classmethod
  def from_config(cls, config):
    return cls(**config)

  def get_config(self):
    config = {
        "bits": self.bits,
        "integer": self.integer,
        "symmetric": self.symmetric,
        "u": self.u
    }
    return config


class quantized_tanh(BaseQuantizer):  # pylint: disable=invalid-name
  """Computes a quantized tanh to a number of bits.

  Modified from:

  [https://github.com/BertMoons/QuantizedNeuralNetworks-Keras-Tensorflow]

  Attributes:
    bits: number of bits to perform quantization.
    integer: number of bits to the left of the decimal point.
    symmetric: if true, we will have the same number of values for positive
               and negative numbers.
    use_stochastic_rounding: if true, we perform stochastic rounding.
    use_real_tanh: if true, use the tanh function from tf.keras.backend,
                if false, use tanh that is defined by 2 * sigmoid(x) - 1

  Returns:
    Function that performs tanh + quantization to bits in the range -1.0 to 1.0.
  """

  def __init__(self, bits=8, integer=0, symmetric=0,
               use_stochastic_rounding=False, use_real_tanh=False):
    super(quantized_tanh, self).__init__()
    self.bits = bits
    self.integer = integer
    self.symmetric = symmetric
    self.use_stochastic_rounding = use_stochastic_rounding
    self.use_real_tanh = use_real_tanh

  def __str__(self):
    flags = [str(self.bits), str(self.integer)]
    if self.symmetric or self.use_stochastic_rounding:
      flags.append(str(int(self.symmetric)))
    if self.use_stochastic_rounding:
      flags.append(str(int(self.use_stochastic_rounding)))
    return "quantized_tanh(" + ",".join(flags) + ")"

  def __call__(self, x):
    non_sign_bits = self.bits - 1
    m = pow(2, non_sign_bits)
    m_i = pow(2, self.integer)
<<<<<<< HEAD
    if not self.use_real_tanh:
      xi = 2.0 * (_round_through(_sigmoid(x / m_i) * m,
        self.use_stochastic_rounding) / m) - 1.0
    else:
      xi = (_round_through(tf.keras.backend.tanh(x / m_i) * m,
      self.use_stochastic_rounding) / m)

    xq = m_i * tf.keras.backend.clip(
        xi, -1.0 + (1.0 * self.symmetric) / m, 1.0 - 1.0 / m)
=======
    p = tf.keras.backend.tanh(x / m_i) * m
    xq = m_i * tf.keras.backend.clip(
        (_round_through(p, self.use_stochastic_rounding) / m),
        -1.0 + (1.0 * self.symmetric) / m, 1.0 - 1.0 / m)
>>>>>>> 73bfb6cc
    return xq

  def max(self):
    """Get the maximum value that quantized_tanh can represent."""
    unsigned_bits = self.bits - 1
    if unsigned_bits > 0:
      return max(1.0, np.power(2.0, self.integer))
    else:
      return 1.0

  def min(self):
    """Get the minimum value that quantized_tanh can represent."""
    unsigned_bits = self.bits - 1
    if unsigned_bits > 0:
      return -max(1.0, np.power(2.0, self.integer))
    else:
      return -1.0

  @classmethod
  def from_config(cls, config):
    return cls(**config)

  def get_config(self):
    config = {
        "bits": self.bits,
        "integer": self.integer,
        "symmetric": self.symmetric,
        "use_stochastic_rounding": self.use_stochastic_rounding
    }
    return config


class quantized_sigmoid(BaseQuantizer):  # pylint: disable=invalid-name
  """Computes a quantized sigmoid to a number of bits.

  Attributes:
    bits: number of bits to perform quantization.
    use_real_sigmoid: if true, will use the sigmoid from Keras backend
    use_stochastic_rounding: if true, we perform stochastic rounding.

  Returns:
    Function that performs sigmoid + quantization to bits in the range 0.0 to 1.0.
  """

  def __init__(self, bits=8,
               use_real_sigmoid=False,
               use_stochastic_rounding=False):
    super(quantized_sigmoid, self).__init__()
    self.bits = bits
    self.use_real_sigmoid = use_real_sigmoid
    self.use_stochastic_rounding = use_stochastic_rounding

  def __str__(self):
    flags = [str(self.bits)]
    if self.use_real_sigmoid:
      flags.append(str(int(self.use_real_sigmoid)))
    if self.use_stochastic_rounding:
      flags.append(str(int(self.use_stochastic_rounding)))
    return "quantized_sigmoid(" + ",".join(flags) + ")"

  def __call__(self, x):
    x = K.cast_to_floatx(x)
    m = K.cast_to_floatx(K.pow(2, self.bits))
    if self.use_real_sigmoid:
      p = K.sigmoid(x) * m
    else:
      p = _sigmoid(x) * m
    return (_round_through(p, self.use_stochastic_rounding) / m)

  def max(self):
    """Get the maximum value that quantized_sigmoid can represent."""
    return 1.0

  def min(self):
    """Get the minimum value that quantized_sigmoid can represent."""
    return 0.0

  @classmethod
  def from_config(cls, config):
    return cls(**config)

  def get_config(self):
    config = {
        "bits": self.bits,
        "use_real_sigmoid": self.use_real_sigmoid,
        "use_stochastic_rounding": self.use_stochastic_rounding
    }
    return config


def _clip_power_of_two(x_abs,
                       min_exp,
                       max_exp,
                       max_value,
                       quadratic_approximation=False,
                       use_stochastic_rounding=False,
                       log2_rounding="rnd"):
  """Clips a tensor using power-of-two quantizer.


  Args:
    x_abs: A tensor object. Its elements should be non-negative.
    min_exp: An integer representing the smallest exponent.
    max_exp: An integer representing the largest exponent.
    max_value: A float or None. If it is None, we clip the value to max_value.
    quadratic_approximation: An boolean representing whether the quadratic
      approximation is applied.
    use_stochastic_rounding: An boolean representing whether the stochastic
      rounding method is applied.
    log2_rounding: log2 rounding mode. "rnd" and "floor" currently
      supported, corresponding to tf.round and tf.floor respectively.

  Returns:
    A tensor object, the values are clipped by min_exp and max_exp.
  """

  # if quadratic_approximation is True, round to the exponent for sqrt(x),
  # so that the return value can be divided by two without remainder.
  log2 = np.log(2.0)

  # When the elements of x_abs are small than the keras epsilon,
  # we just overwrite x_abs with eps
  eps = tf.keras.backend.epsilon()
  x_filter = tf.where(x_abs < eps, eps, x_abs)
  if max_value is not None:
    # If the elements of x_filter has value larger than x_value, clip it.
    x_filter = tf.where(x_filter >= max_value,
                        tf.ones_like(x_filter) * max_value, x_filter)

  def power_of_two_clip(x_abs, min_exp, max_exp, quadratic_approximation,
                        use_stochastic_rounding, log2_rounding):
    assert log2_rounding in ["rnd", "floor"]

    if quadratic_approximation:
      q_factor = 2.0
      x_input = tf.sqrt(x_abs)
    else:
      q_factor = 1.0
      x_input = x_abs

    if log2_rounding == "floor":
      x_log2 = _floor_through(tf.keras.backend.log(x_input) / log2)
    elif use_stochastic_rounding:
      x_log2 = tf_utils.smart_cond(
          K.learning_phase(),
          lambda: stochastic_round_po2(x_input),
          lambda: _round_through(tf.keras.backend.log(x_input) / log2))
    else:
      x_log2 = _round_through(tf.keras.backend.log(x_input) / log2)

    x_clipped = q_factor * tf.keras.backend.clip(x_log2, min_exp, max_exp)
    return x_clipped

  x_clipped = tf.where(
      x_abs < eps,
      tf.ones_like(x_abs) * min_exp,
      power_of_two_clip(x_filter, min_exp, max_exp, quadratic_approximation,
                        use_stochastic_rounding, log2_rounding))

  return x_clipped


def _need_exponent_sign_bit_check(max_value):
  """Checks whether the sign bit of exponent is needed.

  This is used by quantized_po2 and quantized_relu_po2.

  Args:
    max_value: the maximum value allowed.

  Returns:
    An integer. 1: sign_bit is needed. 0: sign_bit is not needed.
  """

  if max_value is not None:
    if max_value < 0:
      raise ValueError("po2 max_value should be non-negative.")
    if max_value > 1:
      # if max_value is larger than 1,
      #   the exponent could be positive and negative.
      #   e.g., log(max_value) > 0 when max_value > 1
      need_exponent_sign_bit = 1
    else:
      need_exponent_sign_bit = 0
  else:
    # max_value is not specified, so we cannot decide the range.
    # Then we need to put sign_bit for exponent to be safe
    need_exponent_sign_bit = 1
  return need_exponent_sign_bit


def _get_min_max_exponents(non_sign_bits, need_exponent_sign_bit,
                           quadratic_approximation):
  """Given a bitwidth, gets min and max exponents that it can represent.

  Args:
    non_sign_bits: An integer representing the bitwidth of the exponent.
    need_exponent_sign_bit: An integer representing whether it needs sign bit
      in exponent. (1: need sign bit. 0: sign bit is not needed.)
    quadratic_approximation: A boolean representing whether the quadratic
      approximiation method is enforced.

  Returns:
    A tuple of integers: min_exp, max_exp
  """
  effect_bits = non_sign_bits - need_exponent_sign_bit
  min_exp = -2**(effect_bits)
  max_exp = 2**(effect_bits) - 1
  if quadratic_approximation:
    max_exp = 2 * (max_exp // 2)
  return min_exp, max_exp


class quantized_po2(BaseQuantizer):  # pylint: disable=invalid-name
  """Quantizes to the closest power of 2.

  Attributes:
    bits: An integer, the bits allocated for the exponent, its sign and the sign
      of x.
    max_value: An float or None. If None, no max_value is specified.
      Otherwise, the maximum value of quantized_po2 <= max_value
    use_stochastic_rounding: A boolean, default is False, if True, it uses
      stochastic rounding and forces the mean of x to be x statstically.
    quadratic_approximation: A boolean, default is False if True, it forces the
      exponent to be even number that closted to x.
    log2_rounding: A string, log2 rounding mode. "rnd" and "floor" currently
      supported, corresponding to tf.round and tf.floor respectively.
    qnoise_factor: float. a scalar from 0 to 1 that represents the level of
      quantization noise to add. This controls the amount of the quantization
      noise to add to the outputs by changing the weighted sum of
      (1 - qnoise_factor)*unquantized_x + qnoise_factor*quantized_x.
    var_name: String or None. A variable name shared between the tf.Variables
      created in the build function. If None, it is generated automatically.
    use_ste: Bool. Whether to use "straight-through estimator" (STE) method or
        not.
    use_variables: Bool. Whether to make the quantizer variables to be dynamic
      tf.Variables or not.
  """

  def __init__(self,
               bits=8,
               max_value=None,
               use_stochastic_rounding=False,
               quadratic_approximation=False,
               log2_rounding="rnd",
               qnoise_factor=1.0,
               var_name=None,
               use_ste=True,
               use_variables=False):
    super(quantized_po2, self).__init__()
    self.bits = bits
    self.max_value = max_value
    self.use_stochastic_rounding = use_stochastic_rounding
    self.log2_rounding = log2_rounding
    # if True, round to the exponent for sqrt(x),
    # so that the return value can be divided by two without remainder.
    self.quadratic_approximation = quadratic_approximation
    need_exponent_sign_bit = _need_exponent_sign_bit_check(self.max_value)
    non_sign_bits = self.bits - 1
    self._min_exp, self._max_exp = _get_min_max_exponents(
        non_sign_bits, need_exponent_sign_bit, self.quadratic_approximation)
    # qnoise_factor related attributes
    self.qnoise_factor = qnoise_factor
    self.use_ste = use_ste
    self.var_name = var_name
    self.use_variables = use_variables

  def __str__(self):
    flags = [str(self.bits)]
    if self.max_value is not None or self.use_stochastic_rounding:
      flags.append(str(int(self.max_value)))
    if self.use_stochastic_rounding:
      flags.append(str(int(self.use_stochastic_rounding)))
    if self.quadratic_approximation:
      flags.append(
          "quadratic_approximation=" + str(int(self.quadratic_approximation)))
    return "quantized_po2(" + ",".join(flags) + ")"

  def __call__(self, x):
    if not self.built:
      self.build(var_name=self.var_name, use_variables=self.use_variables)

    x_sign = tf.sign(x)
    x_sign += (1.0 - tf.abs(x_sign))
    x_abs = tf.abs(x)
    x_clipped = _clip_power_of_two(x_abs, self._min_exp, self._max_exp,
                                   self.max_value,
                                   self.quadratic_approximation,
                                   self.use_stochastic_rounding,
                                   self.log2_rounding)
    xq = x_sign * pow(2.0, x_clipped)

    if self.use_ste:
      return x + tf.stop_gradient(self.qnoise_factor * (-x + xq))
    else:
      return (1 - self.qnoise_factor) * x + tf.stop_gradient(
          self.qnoise_factor * xq)

  def max(self):
    """Get the maximum value that quantized_po2 can represent."""
    if self.max_value:
      return max(1.0, self.max_value)
    else:
      return max(1.0, 2**self._max_exp)

  def min(self):
    """Get the minimum value that quantized_po2 can represent."""
    if self.max_value:
      return -max(1.0, self.max_value)
    else:
      return -max(1.0, 2**self._max_exp)

  @classmethod
  def from_config(cls, config):
    return cls(**config)

  def get_config(self):
    """Gets configugration of the quantizer.

    Returns:
      A dict mapping quantization configuration, including
        bits: bitwidth for exponents.
        max_value: the maximum value of this quantized_po2 can represent.
        use_stochastic_rounding:
          if True, stochastic rounding is used.
        quadratic_approximation:
          if True, the exponent is enforced to be even number, which is
          the closest one to x.
        log2_rounding:
          A string, Log2 rounding mode
    """
    config = {
        "bits":
            self.bits,
        "max_value":
            self.max_value,
        "use_stochastic_rounding":
            self.use_stochastic_rounding,
        "quadratic_approximation":
            self.quadratic_approximation,
        "qnoise_factor":
            self.qnoise_factor.numpy() if isinstance(
                self.qnoise_factor, tf.Variable) else self.qnoise_factor,
        "log2_rounding":
            self.log2_rounding
    }
    return config


class quantized_relu_po2(BaseQuantizer):  # pylint: disable=invalid-name
  """Quantizes x to the closest power of 2 when x > 0

  Attributes:
    bits: An integer, the bits allocated for the exponent and its sign.
    max_value: default is None, or a non-negative value to put a constraint for
      the max value.
    negative_slope: slope when activation < 0, needs to be power of 2.
    use_stochastic_rounding: A boolean, default is False, if True, it uses
      stochastic rounding and forces the mean of x to be x statstically.
    quadratic_approximation: A boolean, default is False if True, it forces the
      exponent to be even number that is closest to x.
    log2_rounding: A string, log2 rounding mode. "rnd" and "floor" currently
      supported, corresponding to tf.round and tf.floor respectively.
    qnoise_factor: float. a scalar from 0 to 1 that represents the level of
      quantization noise to add. This controls the amount of the quantization
      noise to add to the outputs by changing the weighted sum of
      (1 - qnoise_factor)*unquantized_x + qnoise_factor*quantized_x.
    var_name: String or None. A variable name shared between the tf.Variables
      created in the build function. If None, it is generated automatically.
    use_ste: Bool. Whether to use "straight-through estimator" (STE) method or
        not.
    use_variables: Bool. Whether to make the quantizer variables to be dynamic
      tf.Variables or not.
  """

  def __init__(self,
               bits=8,
               max_value=None,
               negative_slope=0,
               use_stochastic_rounding=False,
               quadratic_approximation=False,
               log2_rounding="rnd",
               qnoise_factor=1.0,
               var_name=None,
               use_ste=True,
               use_variables=False):
    super(quantized_relu_po2, self).__init__()
    self.bits = bits
    self.max_value = max_value
    self.negative_slope = negative_slope
    self.use_stochastic_rounding = use_stochastic_rounding
    self.log2_rounding = log2_rounding
    # if True, round to the exponent for sqrt(x),
    # so that the return value can be divided by two without remainder.
    self.quadratic_approximation = quadratic_approximation
    need_exponent_sign_bit = _need_exponent_sign_bit_check(self.max_value)
    self._min_exp = -2**(self.bits - need_exponent_sign_bit)
    self._max_exp = 2**(self.bits - need_exponent_sign_bit) - 1
    if self.quadratic_approximation:
      self._max_exp = 2 * (self._max_exp // 2)

    assert negative_slope >= 0.0
    if negative_slope != 0:
      assert np.mod(np.log2(negative_slope), 1) == 0
    # qnoise_factor related attributes
    self.qnoise_factor = qnoise_factor
    self.use_ste = use_ste
    self.var_name = var_name
    self.use_variables = use_variables

  def __str__(self):
    flags = [str(self.bits)]
    if self.max_value is not None or self.use_stochastic_rounding:
      flags.append(str(int(self.max_value)))
    if self.negative_slope:
      flags.append(str(self.negative_slope))
    if self.use_stochastic_rounding:
      flags.append(str(int(self.use_stochastic_rounding)))
    if self.quadratic_approximation:
      flags.append(
          "quadratic_approximation=" + str(int(self.quadratic_approximation)))
    return "quantized_relu_po2(" + ",".join(flags) + ")"

  def __call__(self, x):
    if not self.built:
      self.build(var_name=self.var_name, use_variables=self.use_variables)

    x_original = x

    if self.max_value is None:
      x = K.relu(x, self.negative_slope)
    else:
      x = tf.where(
          x <= self.max_value,
          K.relu(x, self.negative_slope),
          tf.ones_like(x) * self.max_value)

    x_pos_clipped = _clip_power_of_two(
        K.relu(x_original),
        self._min_exp, self._max_exp,
        self.max_value,
        self.quadratic_approximation,
        self.use_stochastic_rounding,
        self.log2_rounding)

    x_neg_clipped = _clip_power_of_two(
        K.relu(-x_original) * self.negative_slope,
        self._min_exp, self._max_exp,
        self.max_value,
        self.quadratic_approximation,
        self.use_stochastic_rounding,
        self.log2_rounding)

    xq = tf.where(
        tf.logical_or(x_original >= 0.0, self.negative_slope == 0.0),
        pow(2.0, x_pos_clipped), -pow(2.0, x_neg_clipped))

    if self.use_ste:
      return x + tf.stop_gradient(self.qnoise_factor * (-x + xq))
    else:
      return (1 - self.qnoise_factor) * x + tf.stop_gradient(
          self.qnoise_factor * xq)

  def max(self):
    """Get the maximum value that quantized_relu_po2 can represent."""
    if self.max_value:
      return max(1.0, self.max_value)
    else:
      return max(1.0, 2**self._max_exp)

  def min(self):
    """Get the minimum value that quantized_relu_po2 can represent."""
    if self.negative_slope == 0.0:
      return 2**self._min_exp

    unsigned_bits = self.bits - 1
    if unsigned_bits > 0:
      return min(2**self._min_exp, - self.negative_slope * np.power(2.0, unsigned_bits))
    else:
      return 2**self._min_exp

  @classmethod
  def from_config(cls, config):
    return cls(**config)

  def get_config(self):
    """Gets configugration of the quantizer.

    Returns:
      A dict mapping quantization configuration, including
        bits: bitwidth for exponents.
        max_value: the maximum value of this quantized_relu_po2 can represent.
        use_stochastic_rounding:
          if True, stochastic rounding is used.
        quadratic_approximation:
          if True, the exponent is enforced to be even number, which is
          the closest one to x.
        log2_rounding:
          A string, Log2 rounding mode

    """

    config = {
        "bits":
            self.bits,
        "max_value":
            self.max_value,
        "negative_slope":
            self.negative_slope,
        "use_stochastic_rounding":
            self.use_stochastic_rounding,
        "quadratic_approximation":
            self.quadratic_approximation,
        "qnoise_factor":
            self.qnoise_factor.numpy() if isinstance(
                self.qnoise_factor, tf.Variable) else self.qnoise_factor,
        "log2_rounding":
            self.log2_rounding
    }
    return config


def get_quantizer(identifier):
  """Gets the quantizer.

  Args:
    identifier: An quantizer, which could be dict, string, or callable function.

  Returns:
    A quantizer class or quantization function from this file. For example,
      Quantizer classes: quantized_bits, quantized_po2, quantized_relu_po2,
      binary, stochastic_binary, ternary, stochastic_ternary, etc.

      Quantization functions: binary_sigmoid, hard_sigmoid, soft_sigmoid, etc.

  Raises:
    ValueError: An error occurred when quantizer cannot be interpreted.
  """

  if identifier is None:
    return None
  if isinstance(identifier, dict):
    return deserialize_keras_object(
        identifier, module_objects=globals(), printable_module_name="quantizer")
  elif isinstance(identifier, six.string_types):
    return safe_eval(identifier, globals())
  elif callable(identifier):
    return identifier
  else:
    raise ValueError("Could not interpret quantizer identifier: " +
                     str(identifier))


def get_quantized_initializer(w_initializer, w_range):
  """Gets the initializer and scales it by the range."""

  if isinstance(w_initializer, six.string_types):

    if w_initializer == "he_normal":
      return initializers.VarianceScaling(
          scale=2 * w_range, mode="fan_in", distribution="normal", seed=None)
    if w_initializer == "he_uniform":
      return initializers.VarianceScaling(
          scale=2 * w_range, mode="fan_in", distribution="uniform", seed=None)
    elif w_initializer == "glorot_normal":
      return initializers.VarianceScaling(
          scale=w_range, mode="fan_avg", distribution="normal", seed=None)
    elif w_initializer == "glorot_uniform":
      return initializers.VarianceScaling(
          scale=w_range, mode="fan_avg", distribution="uniform", seed=None)
    elif w_initializer == "random_uniform":
      return initializers.RandomUniform(-w_range, w_range)

  return w_initializer<|MERGE_RESOLUTION|>--- conflicted
+++ resolved
@@ -1673,7 +1673,6 @@
     non_sign_bits = self.bits - 1
     m = pow(2, non_sign_bits)
     m_i = pow(2, self.integer)
-<<<<<<< HEAD
     if not self.use_real_tanh:
       xi = 2.0 * (_round_through(_sigmoid(x / m_i) * m,
         self.use_stochastic_rounding) / m) - 1.0
@@ -1683,12 +1682,6 @@
 
     xq = m_i * tf.keras.backend.clip(
         xi, -1.0 + (1.0 * self.symmetric) / m, 1.0 - 1.0 / m)
-=======
-    p = tf.keras.backend.tanh(x / m_i) * m
-    xq = m_i * tf.keras.backend.clip(
-        (_round_through(p, self.use_stochastic_rounding) / m),
-        -1.0 + (1.0 * self.symmetric) / m, 1.0 - 1.0 / m)
->>>>>>> 73bfb6cc
     return xq
 
   def max(self):
